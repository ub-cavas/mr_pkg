--- conflicted
+++ resolved
@@ -1,8 +1,6 @@
 from setuptools import find_packages, setup
-<<<<<<< HEAD
-=======
 import os
->>>>>>> 4619da1c
+from glob import glob
 from glob import glob
 
 package_name = 'mr_pkg'
@@ -15,14 +13,10 @@
         ('share/ament_index/resource_index/packages',
             ['resource/' + package_name]),
         ('share/' + package_name, ['package.xml']),
-<<<<<<< HEAD
         # Install launch files
         ('share/' + package_name + '/launch', glob('launch/*.py')),
         # Install config files
         ('share/' + package_name + '/config', glob('config/*.yaml')),
-=======
-        (os.path.join('share', package_name, 'launch'), glob('launch/*.py')),
->>>>>>> 4619da1c
     ],
     install_requires=['setuptools'],
     zip_safe=True,
